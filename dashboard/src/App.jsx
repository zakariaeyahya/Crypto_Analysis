import { BrowserRouter, Routes, Route } from 'react-router-dom';
import { CryptoProvider } from './store';
import Header from './components/Header';
import Overview from './pages/Overview';
import Timeline from './pages/Timeline';
import Analysis from './pages/Analysis';
import Events from './pages/Events';
import About from './pages/About';
<<<<<<< HEAD
<<<<<<< HEAD
=======
import Chatbot from './components/ChatBot';
>>>>>>> origin/main
=======
import Chatbot from './components/Chatbot';
>>>>>>> 225fffa7

export default function App() {
  return (
    <CryptoProvider>
      <BrowserRouter>
        <Header />
        <Routes>
          <Route path="/" element={<Overview />} />
          <Route path="/timeline" element={<Timeline />} />
          <Route path="/analysis" element={<Analysis />} />
          <Route path="/events" element={<Events />} />
          <Route path="/about" element={<About />} />
        </Routes>
        <Chatbot />
      </BrowserRouter>
    </CryptoProvider>
  );
}<|MERGE_RESOLUTION|>--- conflicted
+++ resolved
@@ -6,14 +6,7 @@
 import Analysis from './pages/Analysis';
 import Events from './pages/Events';
 import About from './pages/About';
-<<<<<<< HEAD
-<<<<<<< HEAD
-=======
-import Chatbot from './components/ChatBot';
->>>>>>> origin/main
-=======
 import Chatbot from './components/Chatbot';
->>>>>>> 225fffa7
 
 export default function App() {
   return (

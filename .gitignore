--- conflicted
+++ resolved
@@ -1,6 +1,5 @@
 # Analysis folder
 analysis/
-<<<<<<< HEAD
 
 # Large data files (Kaggle datasets)
 data/bronze/kaggle/
@@ -8,15 +7,11 @@
 # Node modules
 node_modules/
 
-=======
-
-# Node modules
-node_modules/
-
->>>>>>> c86e1bfc
 # Environment files
 .env
 .env.local
+.env.*.local
+.env.airflow
 
 # Build outputs
 dist/
@@ -37,17 +32,10 @@
 venv/
 
 # Logs
-<<<<<<< HEAD
-*.log
-=======
 *.log
 extraction.log
-
-# Kaggle data files (large CSV and JSON metadata)
-data/bronze/kaggle/
 
 # Airflow documentation files
 airflow/DEPLOYMENT_GUIDE.md
 airflow/GITHUB_AUTO_PUSH_SETUP.md
-airflow/README_AIRFLOW.md
->>>>>>> c86e1bfc
+airflow/README_AIRFLOW.md